--- conflicted
+++ resolved
@@ -2713,19 +2713,11 @@
                 }
 
                 encodedTokens = text.map(
-<<<<<<< HEAD
-                    (t, i) => this._encode_plus(t, { text_pair: text_pair[i], add_special_tokens })
+                    (t, i) => this._encode_plus(t, { text_pair: text_pair[i], add_special_tokens, return_token_type_ids })
                 )
 
             } else {
-                encodedTokens = text.map(x => this._encode_plus(x, { add_special_tokens }));
-=======
-                    (t, i) => this._encode_plus(t, text_pair[i], { add_special_tokens, return_token_type_ids })
-                )
-
-            } else {
-                encodedTokens = text.map(x => this._encode_plus(x, null, { add_special_tokens, return_token_type_ids }));
->>>>>>> da268862
+                encodedTokens = text.map(x => this._encode_plus(x, { add_special_tokens, return_token_type_ids }));
             }
 
         } else {
@@ -2738,11 +2730,7 @@
             }
 
             // For single input, we just wrap in an array, and then unwrap later.
-<<<<<<< HEAD
-            encodedTokens = [this._encode_plus(text, { text_pair, add_special_tokens })];
-=======
-            encodedTokens = [this._encode_plus(text, text_pair, { add_special_tokens, return_token_type_ids })];
->>>>>>> da268862
+            encodedTokens = [this._encode_plus(text, { text_pair, add_special_tokens, return_token_type_ids })];
         }
         // At this point, tokens is batched: [batch_size, tokens]
         // However, array may be jagged. So, we pad to max_length
@@ -2918,13 +2906,8 @@
             input_ids,
             attention_mask: new Array(input_ids.length).fill(1),
         }
-<<<<<<< HEAD
-        if (this.return_token_type_ids && token_type_ids) {
+        if ((return_token_type_ids ?? this.return_token_type_ids) && token_type_ids) {
             result.token_type_ids = token_type_ids;
-=======
-        if ((return_token_type_ids ?? this.return_token_type_ids) && combinedTokens.token_type_ids) {
-            result.token_type_ids = combinedTokens.token_type_ids;
->>>>>>> da268862
         }
         return result;
     }
@@ -2982,13 +2965,8 @@
         return this._encode_plus(text, {
             text_pair,
             add_special_tokens,
-<<<<<<< HEAD
+            return_token_type_ids,
         }).input_ids;
-=======
-            return_token_type_ids,
-        });
-        return input_ids;
->>>>>>> da268862
     }
 
     /**
