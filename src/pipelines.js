--- conflicted
+++ resolved
@@ -3186,14 +3186,10 @@
         cache_dir = null,
         local_files_only = false,
         revision = 'main',
-<<<<<<< HEAD
         device = null,
         dtype = null,
         model_file_name = null,
         session_options = {},
-=======
-        model_file_name = null,
->>>>>>> da268862
     } = {}
 ) {
     // Helper method to construct pipeline
@@ -3220,14 +3216,6 @@
         cache_dir,
         local_files_only,
         revision,
-<<<<<<< HEAD
-        device,
-        dtype,
-        model_file_name,
-        session_options,
-=======
-        model_file_name,
->>>>>>> da268862
     }
 
     const classes = new Map([
