{
  "name": "@xenova/transformers",
  "version": "2.15.1",
  "description": "State-of-the-art Machine Learning for the web. Run 🤗 Transformers directly in your browser, with no need for a server!",
  "main": "./src/transformers.js",
  "types": "./types/transformers.d.ts",
  "type": "module",
  "scripts": {
    "typegen": "tsc ./src/transformers.js --allowJs --declaration --emitDeclarationOnly --declarationMap --outDir types",
    "dev": "webpack serve --no-client-overlay",
    "build": "webpack && npm run typegen",
    "generate-tests": "python -m tests.generate_tests",
    "test": "node --experimental-vm-modules node_modules/jest/bin/jest.js --verbose --maxConcurrency 1",
    "readme": "python ./docs/scripts/build_readme.py",
    "docs-api": "node ./docs/scripts/generate.js",
    "docs-preview": "doc-builder preview transformers.js ./docs/source/ --not_python_module",
    "docs-build": "doc-builder build transformers.js ./docs/source/ --not_python_module --build_dir ./docs/build/ --repo_owner xenova"
  },
  "repository": {
    "type": "git",
    "url": "git+https://github.com/xenova/transformers.js.git"
  },
  "keywords": [
    "transformers",
    "transformers.js",
    "huggingface",
    "hugging face",
    "machine learning",
    "deep learning",
    "artificial intelligence",
    "AI",
    "ML"
  ],
  "author": "Xenova",
  "license": "Apache-2.0",
  "bugs": {
    "url": "https://github.com/xenova/transformers.js/issues"
  },
  "homepage": "https://github.com/xenova/transformers.js#readme",
  "dependencies": {
<<<<<<< HEAD
    "@huggingface/jinja": "^0.2.0",
    "onnxruntime-web": "^1.17.1",
    "sharp": "^0.32.0"
=======
    "onnxruntime-web": "1.14.0",
    "sharp": "^0.32.0",
    "@huggingface/jinja": "^0.2.1"
>>>>>>> 5bb8d253
  },
  "optionalDependencies": {
    "onnxruntime-node": "1.17.1"
  },
  "devDependencies": {
    "@types/jest": "^29.5.1",
    "catharsis": "github:xenova/catharsis",
    "copy-webpack-plugin": "^11.0.0",
    "jest": "^29.5.0",
    "jest-environment-node": "^29.5.0",
    "jsdoc-to-markdown": "^8.0.1",
    "typescript": "^5.2.2",
    "wavefile": "^11.0.0",
    "webpack": "^5.80.0",
    "webpack-cli": "^5.0.2",
    "webpack-dev-server": "^4.13.3"
  },
  "overrides": {
    "semver": "^7.5.4",
    "protobufjs": "^7.2.4"
  },
  "files": [
    "src",
    "dist",
    "types",
    "README.md",
    "LICENSE"
  ],
  "browser": {
    "fs": false,
    "path": false,
    "url": false,
    "sharp": false,
    "onnxruntime-node": false,
    "stream/web": false
  },
  "publishConfig": {
    "access": "public"
  },
  "jsdelivr": "./dist/transformers.min.js",
  "unpkg": "./dist/transformers.min.js"
}<|MERGE_RESOLUTION|>--- conflicted
+++ resolved
@@ -38,15 +38,9 @@
   },
   "homepage": "https://github.com/xenova/transformers.js#readme",
   "dependencies": {
-<<<<<<< HEAD
-    "@huggingface/jinja": "^0.2.0",
-    "onnxruntime-web": "^1.17.1",
-    "sharp": "^0.32.0"
-=======
-    "onnxruntime-web": "1.14.0",
+    "onnxruntime-web": "1.17.1",
     "sharp": "^0.32.0",
     "@huggingface/jinja": "^0.2.1"
->>>>>>> 5bb8d253
   },
   "optionalDependencies": {
     "onnxruntime-node": "1.17.1"
