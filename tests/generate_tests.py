# Helper file to dynamically generate unit tests
# This is done by running the python Transformers library and comparing its outputs with ours.

import json
import os
from itertools import product

from transformers import AutoTokenizer, AutoConfig
import numpy as np

from scripts.supported_models import SUPPORTED_MODELS

# List of tokenizers where the model isn't yet supported, but the tokenizer is
ADDITIONAL_TOKENIZERS_TO_TEST = {
    'falcon': [
        'tiiuae/falcon-7b',
    ],
    "llama": [
        'hf-internal-testing/llama-tokenizer',  # Special tokens: normalized=true
        'Xenova/llama2-tokenizer',  # Special tokens: normalized=false
        'Xenova/llama2-chat-tokenizer',  # Special tokens: normalized=false
        'hf-internal-testing/llama-code-tokenizer',
    ],
    'mpt': [
        'mosaicml/mpt-7b',
    ],
    't5': [
        # TODO: Add back when https://github.com/huggingface/transformers/issues/26318 is fixed
        # 'Xenova/t5-tokenizer-new',
    ],
}

MODELS_TO_IGNORE = [
    # TODO: remove when https://github.com/huggingface/tokenizers/issues/251 is fixed
    'xlm',

    # TODO: remove when https://github.com/huggingface/transformers/issues/26018 is fixed
    'marian',

    # TODO: remove when https://github.com/huggingface/transformers/issues/26547 is fixed
    'speecht5',

<<<<<<< HEAD
    # TODO: remove when https://github.com/huggingface/transformers/issues/28173 is fixed. Issues include:
    # - decoding with `skip_special_tokens=True`.
    # - interspersing the pad token is broken.
    'vits',
=======
    # TODO: remove when https://github.com/huggingface/transformers/issues/28164 is fixed
    'roformer',
>>>>>>> c91248cf
]

TOKENIZERS_TO_IGNORE = [
    # TODO: remove when https://github.com/huggingface/transformers/pull/25478 is merged
    'facebook/m2m100_418M',

    # TODO: remove when https://github.com/huggingface/transformers/issues/28096 is addressed
    'RajuKandasamy/tamillama_tiny_30m',
]

MAX_TESTS = {
    'marian': 10,
}

TOKENIZER_TEST_DATA = {
    "shared": [
        "hello world",
        "Hello World",
        "How are you doing?",
        "You should've done this",
        "A\n'll !!to?'d''d of, can't.",
        "def main():\n\tpass",
        "This\n\nis\na\ntest.",
        "let a = obj.toString();\ntoString();",
        'Hi  Hello',
        "trailing space   ",
        "   leading space",
        "生活的真谛是",
        "The company was founded in 2016.",
        "test $1 R2 #3 €4 £5 ¥6 ₣7 ₹8 ₱9 test",
        "I bought an apple for $1.00 at the store.",
        "you…  ",
        "\u0079\u006F\u0075\u2026\u00A0\u00A0",
        "\u0079\u006F\u0075\u2026\u00A0\u00A0\u0079\u006F\u0075\u2026\u00A0\u00A0",
        "▁This ▁is ▁a ▁test ▁.",
        "weird \uFF5E edge \uFF5E case",

        # SentencePiece-specific test cases
        "<s>\n",
        " </s> test </s> ",
        "</s>test</s>",

        # Control characters
        "1\u00002\uFFFD3",
    ],
    "custom_by_model_type": {
        "llama": [
            # Additional test-cases for the Llama tokenizer, adapted from
            # https://github.com/belladoreai/llama-tokenizer-js/blob/master/llama-tokenizer.js#L381-L452
            "grabbed",
            " grabbed",
            "           grabbed",
            "\n",
            " \n",
            "	tabs				out here",
            "\n\t\n",
            "ax\n####\nboo",
            "镇",
            "🦙",
            "🦙Ꙋ",
            "Ꙋ🦙",
            "The llama (/ˈlɑːmə/; 🦙Spanish pronunciation: [ˈʎama]) (Lama glama) is a domesticated South American " \
            "camelid, widely used as a meat and pack animal by Andean cultures since the Pre-Columbian era. Llamas " \
            "are social animals and live with others as a herd. Their wool is soft and contains only a small " \
            "amount of lanolin.[2] Llamas can learn simple tasks after a few repetitions. When using a pack, they " \
            "can carry about 25 to 30% of their body weight for 8 to 13 km (5–8 miles).[3] The name llama (in the " \
            "past also spelled \"lama\" or \"glama\") was adopted by European settlers from native Peruvians.[4] " \
            "The ancestors of llamas are thought to have originated from the Great Plains of North America about " \
            "40 million years ago, and subsequently migrated to South America about three million years ago during " \
            "the Great American Interchange. By the end of the last ice age (10,000–12,000 years ago), camelids were " \
            "extinct in North America.[3] As of 2007, there were over seven million llamas and alpacas in South " \
            "America and over 158,000 llamas and 100,000Ꙋ🦙 alpacas, descended from progenitors imported late in " \
            "the 20th century, in the United States and Canada.[5] In Aymara mythology, llamas are important beings. " \
            "The Heavenly Llama is said to drink water from the ocean and urinates as it rains.[6] According to " \
            "Aymara eschatology, llamas will return to the water springs and lagoons where they come from at the " \
            "end of time.[6]",
        ],

        "vits": [
            "abcdefghijklmnopqrstuvwxyz01234567890",
            # Special treatment of characters in certain language
            "ț ţ",
        ],
    },
    "custom": {
        "facebook/blenderbot_small-90M": [
            # Test special tokens
            "__start__hello world__end__",
            # The original (python) tokenizer simply joins by spaces (regardless of special tokens or not)
            "__start__ hey __end__"  # --> ... --> "__start__ hey __end__"
            "__start__hey __end__"  # --> ... --> "__start__ hey __end__"
        ],
        "tiiuae/falcon-7b": [
            "12 and 123 and 1234",  # Special case for splitting on 3 numbers
        ],
        "InstaDeepAI/nucleotide-transformer-500m-human-ref": [
            # Actual protein sequences
            "ATTCCGATTCCGATTCCG",
            "ATTTCTCTCTCTCTCTGAGATCGATCGATCGAT",

            # Special tokens
            "<unk><pad><mask><cls><eos><bos>",
        ],

        "distil-whisper/distil-small.en": [
            "   <|startoftranscript|> <|en|>   ",  # Tests lstrip+rstrip
        ],

        "Xenova/t5-tokenizer-new": [
            # Tests the new T5 tokenizer, which uses a different prepend_scheme for its pre_tokenizer:
            # tokenizer._tokenizer.pre_tokenizer = Metaspace(add_prefix_space = True, replacement = "▁", prepend_scheme = "first")
            # See https://github.com/huggingface/transformers/pull/26678 for more information.
            #  - Old (incorrect): ['▁Hey', '▁', '</s>', '▁', '.', '▁how', '▁are', '▁you']
            #  - New (correct):   ['▁Hey', '▁', '</s>', '.', '▁how', '▁are', '▁you']
            "Hey </s>. how are you",
        ],
    },
}

CHAT_MESSAGES_EXAMPLES = {
    'basic': [
        {"role": "user", "content": "Hello, how are you?"},
        {"role": "assistant", "content": "I'm doing great. How can I help you today?"},
        {"role": "user", "content": "I'd like to show off how chat templating works!"},
    ],

    'system': [
        {"role": "system", "content": "You are a friendly chatbot who always responds in the style of a pirate"},
        {"role": "user", "content": "How many helicopters can a human eat in one sitting?"},
    ],

    'system + assistant': [
        {"role": "system", "content": "You are a friendly chatbot who always responds in the style of a pirate"},
        {"role": "user", "content": "Hello, how are you?"},
        {"role": "assistant", "content": "I'm doing great. How can I help you today?"},
        {"role": "user", "content": "I'd like to show off how chat templating works!"},
    ],
}

TOKENIZERS_WITH_CHAT_TEMPLATES = {
    # https://huggingface.co/docs/transformers/main/en/chat_templating
    'Xenova/blenderbot-400M-distill': [
        'basic',
    ],

    'mistralai/Mistral-7B-Instruct-v0.1': [
        'basic',
    ],

    'HuggingFaceH4/zephyr-7b-beta': [
        'system',
    ],

    'Xenova/llama-tokenizer': [
        'basic',
        'system',
        'system + assistant',
    ],
    'Xenova/llama2-tokenizer': [
        'basic',
        'system',
        'system + assistant',
    ],
    'Xenova/llama2-chat-tokenizer': [
        'basic',
        'system',
        'system + assistant',
    ],
}


FLATTENED_SUPPORTED_MODELS = [
    (model_type, [
        model for task_models in tasks.values() for model in task_models
    ]) for model_type, tasks in SUPPORTED_MODELS.items()
]


def generate_tokenizer_tests():

    tokenization_results = {}

    tokenizers_to_test = FLATTENED_SUPPORTED_MODELS + \
        list(ADDITIONAL_TOKENIZERS_TO_TEST.items())

    for model_type, tokenizer_names in tokenizers_to_test:
        if model_type in MODELS_TO_IGNORE:
            continue
        if model_type in MAX_TESTS:
            tokenizer_names = tokenizer_names[:MAX_TESTS[model_type]]

        custom_by_model_type_texts = TOKENIZER_TEST_DATA["custom_by_model_type"].get(
            model_type, [])

        print(f'Generating tests for {model_type}')
        for tokenizer_name in tokenizer_names:
            if tokenizer_name in TOKENIZERS_TO_IGNORE:
                continue

            print('  -', tokenizer_name)

            try:
                # Load tokenizer
                if model_type == 'llama':
                    # As of 17/12/2023, there are a few issues with the Llama tokenizers in transformers.
                    # (1) Encoding with fast tokenizer adds whitespace after speical tokens:
                    #   - https://github.com/huggingface/transformers/issues/25881
                    #   - https://github.com/huggingface/transformers/issues/26318
                    #   - https://github.com/huggingface/transformers/issues/26455
                    #   - https://github.com/huggingface/transformers/issues/27544
                    # (2) Decoding with slow tokenizer adds whitespace after special tokens:
                    #   - https://github.com/huggingface/transformers/issues/25073
                    #
                    # So for now, we mix and match the tokenizers:
                    # i.e., use the fast tokenizer for encoding, and the slow tokenizer for decoding.
                    # TODO: remove when the above issues are fixed:
                    tokenizer = AutoTokenizer.from_pretrained(
                        tokenizer_name,
                        use_fast=False,
                    )
                    decoder_tokenizer = AutoTokenizer.from_pretrained(
                        tokenizer_name,
                        use_fast=True,
                    )

                else:
                    decoder_tokenizer = tokenizer = AutoTokenizer.from_pretrained(
                        tokenizer_name)

            except (KeyError, EnvironmentError):
                # If a KeyError/EnvironmentError is raised from the AutoTokenizer, it
                # means the model does not use a tokenizer (e.g., vision models)
                continue

            try:
                # Disable dropout, if the model allows it
                tokenizer.backend_tokenizer.model.dropout = 0
            except AttributeError:
                pass

            tokenizer_results = []

            shared_texts = TOKENIZER_TEST_DATA["shared"]
            custom_texts = TOKENIZER_TEST_DATA["custom"].get(
                tokenizer_name, [])

            # Run tokenizer on test cases
            for text in shared_texts + custom_texts + custom_by_model_type_texts:
                # TODO: add with_pair option
                try:
                    encoded = tokenizer(text).data
                except Exception:
                    # Ignore testing tokenizers which fail in the python library
                    continue

                decoded_with_special = decoder_tokenizer.decode(
                    encoded["input_ids"], skip_special_tokens=False)
                decoded_without_special = decoder_tokenizer.decode(
                    encoded["input_ids"], skip_special_tokens=True)

                tokenizer_results.append(dict(
                    input=text,
                    encoded=encoded,
                    decoded_with_special=decoded_with_special,
                    decoded_without_special=decoded_without_special,
                ))

            if tokenizer_results:
                tokenization_results[tokenizer_name] = tokenizer_results

    template_results = {}

    for tokenizer_id in TOKENIZERS_WITH_CHAT_TEMPLATES:
        print(f'Generating chat templates for {tokenizer_id}')
        tokenizer = AutoTokenizer.from_pretrained(
            tokenizer_id,

            # TODO: Remove once https://github.com/huggingface/transformers/pull/26678 is fixed
            use_fast='llama' not in tokenizer_id,
        )
        tokenizer_results = []
        for key in TOKENIZERS_WITH_CHAT_TEMPLATES[tokenizer_id]:
            messages = CHAT_MESSAGES_EXAMPLES[key]

            for add_generation_prompt, tokenize in product([True, False], [True, False]):
                tokenizer_results.append(dict(
                    messages=messages,
                    add_generation_prompt=add_generation_prompt,
                    tokenize=tokenize,
                    target=tokenizer.apply_chat_template(
                        messages,
                        add_generation_prompt=add_generation_prompt,
                        tokenize=tokenize,
                    ),
                ))

        template_results[tokenizer_id] = tokenizer_results

    return dict(
        tokenization=tokenization_results,
        templates=template_results,
    )


def generate_config_tests():
    results = {}
    for model_type, config_names in FLATTENED_SUPPORTED_MODELS:
        print(f'Generating tests for {model_type}')

        for config_name in config_names:
            print('  -', config_name)
            try:
                # Load config
                config = AutoConfig.from_pretrained(config_name)
            except Exception:
                # Something went wrong, skip this config
                continue
            results[config_name] = config.to_dict()

            # TODO: Remove after https://github.com/huggingface/transformers/issues/23876 fixed
            results[config_name].pop('torch_dtype', None)

    return results


ARRAY_SIZES = sorted(set([2 ** i for i in range(1, 10)])
                     | set([3 ** i for i in range(1, 8)])
                     | set([5 ** i for i in range(1, 6)])
                     | set([7 ** i for i in range(1, 4)]))


def serialize_complex_array(arr):
    return [float(x) for y in arr for x in [y.real, y.imag]]


def serialize_real_array(arr):
    return arr.tolist()


def generate_fft_tests():
    np.random.seed(0)
    tests = {}
    for complex in [False, True]:
        serialize_fn = serialize_complex_array if complex else serialize_real_array
        for size in ARRAY_SIZES:
            arr = np.random.randn(size).astype(
                np.complex64 if complex else np.float64)
            if complex:
                arr += np.random.randn(size) * 1j
            tests[f"fft_{size}_{'complex' if complex else 'real'}"] = {
                "complex": complex,
                "input": serialize_fn(arr),
                "output": serialize_complex_array(np.fft.fft(arr)),
            }
    return tests


def main():
    # TODO add option to cache generated data + force build tests

    data_dir = os.path.join(
        os.path.dirname(os.path.abspath(__file__)), "data",
    )

    tokenizer_tests = generate_tokenizer_tests()
    with open(os.path.join(data_dir, "tokenizer_tests.json"), "w", encoding="utf-8") as fp:
        json.dump(tokenizer_tests, fp)

    config_tests = generate_config_tests()
    with open(os.path.join(data_dir, "config_tests.json"), "w", encoding="utf-8") as fp:
        json.dump(config_tests, fp)

    fft_tests = generate_fft_tests()
    with open(os.path.join(data_dir, "fft_tests.json"), "w", encoding="utf-8") as fp:
        json.dump(fft_tests, fp)


if __name__ == "__main__":
    main()<|MERGE_RESOLUTION|>--- conflicted
+++ resolved
@@ -40,15 +40,13 @@
     # TODO: remove when https://github.com/huggingface/transformers/issues/26547 is fixed
     'speecht5',
 
-<<<<<<< HEAD
+    # TODO: remove when https://github.com/huggingface/transformers/issues/28164 is fixed
+    'roformer',
+
     # TODO: remove when https://github.com/huggingface/transformers/issues/28173 is fixed. Issues include:
     # - decoding with `skip_special_tokens=True`.
     # - interspersing the pad token is broken.
     'vits',
-=======
-    # TODO: remove when https://github.com/huggingface/transformers/issues/28164 is fixed
-    'roformer',
->>>>>>> c91248cf
 ]
 
 TOKENIZERS_TO_IGNORE = [
