
import json
import os
import shutil
from dataclasses import dataclass, field
from typing import Optional, Set
from tqdm import tqdm

from transformers import (
    AutoConfig,
    AutoTokenizer,
    HfArgumentParser
)

import onnx
from optimum.exporters.onnx import main_export, export_models
from optimum.exporters.tasks import TasksManager
from onnxruntime.quantization import (
    quantize_dynamic,
    QuantType
)

DEFAULT_QUANTIZE_PARAMS = {
    'per_channel': True,
    'reduce_range': True,
}

MODEL_SPECIFIC_QUANTIZE_PARAMS = {
    # Decoder-only models
    'codegen': {
        'per_channel': False,
        'reduce_range': False,
    },
    'gpt2': {
        'per_channel': False,
        'reduce_range': False,
    },
    'gpt_bigcode': {
        'per_channel': False,
        'reduce_range': False,
    },
    'gptj': {
        'per_channel': False,
        'reduce_range': False,
    },
    'gpt-neo': {
        'per_channel': False,
        'reduce_range': False,
    },
    'gpt-neox': {
        'per_channel': False,
        'reduce_range': False,
    },
    'mpt': {
        'per_channel': False,
        'reduce_range': False,
    },
    'bloom': {
        'per_channel': False,
        'reduce_range': False,
    },
    'llama': {
        'per_channel': False,
        'reduce_range': False,
    },
    'opt': {
        'per_channel': False,
        'reduce_range': False,
    },
    'mistral': {
        'per_channel': False,
        'reduce_range': False,
    },
    'falcon': {
        'per_channel': False,
        'reduce_range': False,
    },

    # Encoder-decoder models
    'whisper': {
        'per_channel': False,
        'reduce_range': False,
    },
    'vision-encoder-decoder': {
        'per_channel': False,
        'reduce_range': False,
    },
}

MODELS_WITHOUT_TOKENIZERS = [
    'wav2vec2',
    'wavlm',
    'hubert',
]


@dataclass
class ConversionArguments:
    """
    Arguments used for converting HuggingFace models to onnx.
    """

    model_id: str = field(
        metadata={
            "help": "Model identifier"
        }
    )
    tokenizer_id: str = field(
        default=None,
        metadata={
            "help": "Tokenizer identifier (if different to `model_id`)"
        }
    )
    quantize: bool = field(
        default=False,
        metadata={
            "help": "Whether to quantize the model."
        }
    )
    output_parent_dir: str = field(
        default='./models/',
        metadata={
            "help": "Path where the converted model will be saved to."
        }
    )

    task: Optional[str] = field(
        default='auto',
        metadata={
            "help": (
                "The task to export the model for. If not specified, the task will be auto-inferred based on the model. Available tasks depend on the model, but are among:"
                f" {str(TasksManager.get_all_tasks())}. For decoder models, use `xxx-with-past` to export the model using past key values in the decoder."
            )
        }
    )

    opset: int = field(
        default=None,
        metadata={
            "help": (
                "If specified, ONNX opset version to export the model with. Otherwise, the default opset will be used."
            )
        }
    )

    device: str = field(
        default='cpu',
        metadata={
            "help": 'The device to use to do the export.'
        }
    )
    skip_validation: bool = field(
        default=False,
        metadata={
            "help": "Whether to skip validation of the converted model"
        }
    )

    per_channel: bool = field(
        default=None,
        metadata={
            "help": "Whether to quantize weights per channel"
        }
    )
    reduce_range: bool = field(
        default=None,
        metadata={
            "help": "Whether to quantize weights with 7-bits. It may improve the accuracy for some models running on non-VNNI machine, especially for per-channel mode"
        }
    )

    output_attentions: bool = field(
        default=False,
        metadata={
            "help": "Whether to output attentions from the model. NOTE: This is only supported for whisper models right now."
        }
    )

    split_modalities: bool = field(
        default=False,
        metadata={
            "help": "Whether to split multimodal models. NOTE: This is only supported for CLIP models right now."
        }
    )


def get_operators(model: onnx.ModelProto) -> Set[str]:
    operators = set()

    def traverse_graph(graph):
        for node in graph.node:
            operators.add(node.op_type)
            for attr in node.attribute:
                if attr.type == onnx.AttributeProto.GRAPH:
                    subgraph = attr.g
                    traverse_graph(subgraph)

    traverse_graph(model.graph)
    return operators


def quantize(model_names_or_paths, **quantize_kwargs):
    """
    Quantize the weights of the model from float32 to int8 to allow very efficient inference on modern CPU

    Uses unsigned ints for activation values, signed ints for weights, per
    https://onnxruntime.ai/docs/performance/quantization.html#data-type-selection
    it is faster on most CPU architectures
    Args:
        onnx_model_path: Path to location the exported ONNX model is stored
    Returns: The Path generated for the quantized
    """

    quantize_config = dict(
        **quantize_kwargs,
        per_model_config={}
    )

    for model in tqdm(model_names_or_paths, desc='Quantizing'):
        directory_path = os.path.dirname(model)
        file_name_without_extension = os.path.splitext(
            os.path.basename(model))[0]

        # NOTE:
        # As of 2023/04/20, the current latest version of onnxruntime-web is 1.14.0, and does not support INT8 weights for Conv layers.
        # For this reason, we choose model weight types to ensure compatibility with onnxruntime-web.
        #
        # As per docs, signed weight type (QInt8) is faster on most CPUs, so, we use that unless the model contains a Conv layer.
        # For more information, see:
        #  - https://github.com/microsoft/onnxruntime/issues/3130#issuecomment-1105200621
        #  - https://github.com/microsoft/onnxruntime/issues/2339

        loaded_model = onnx.load_model(model)
        op_types = get_operators(loaded_model)
        weight_type = QuantType.QUInt8 if 'Conv' in op_types else QuantType.QInt8

        quantize_dynamic(
            model_input=model,
            model_output=os.path.join(
                directory_path, f'{file_name_without_extension}_quantized.onnx'),

            weight_type=weight_type,
            optimize_model=False,

            # TODO allow user to specify these
            # op_types_to_quantize=['MatMul', 'Add', 'Conv'],
            extra_options=dict(
                EnableSubgraph=True
            ),
            **quantize_kwargs
        )

        quantize_config['per_model_config'][file_name_without_extension] = dict(
            op_types=list(op_types),
            weight_type=str(weight_type),
        )

    # Save quantization config
    with open(os.path.join(directory_path, 'quantize_config.json'), 'w') as fp:
        json.dump(quantize_config, fp, indent=4)


def main():

    parser = HfArgumentParser(
        (ConversionArguments, )
    )
    conv_args, = parser.parse_args_into_dataclasses()

    model_id = conv_args.model_id
    tokenizer_id = conv_args.tokenizer_id or model_id

    output_model_folder = os.path.join(conv_args.output_parent_dir, model_id)

    # Create output folder
    os.makedirs(output_model_folder, exist_ok=True)

    # Saving the model config
    config = AutoConfig.from_pretrained(model_id)

    tokenizer = None
    try:
        # Load tokenizer
        tokenizer = AutoTokenizer.from_pretrained(tokenizer_id)

        # To avoid inserting all chat templates into tokenizers.js, we save the chat template
        # to the tokenizer_config.json file, and load it when the tokenizer is loaded.
        if getattr(tokenizer, 'chat_template', None) is None and \
            getattr(tokenizer, 'use_default_system_prompt', False):
            # No chat template specified, and we use the default
            setattr(tokenizer, 'chat_template', tokenizer.default_chat_template)

    except KeyError:
        pass  # No Tokenizer

    except Exception as e:
        if config.model_type not in MODELS_WITHOUT_TOKENIZERS:
            raise e

    export_kwargs = dict(
        model_name_or_path=model_id,
        output=output_model_folder,
        task=conv_args.task,
        opset=conv_args.opset,
        device=conv_args.device,
        do_validation=not conv_args.skip_validation,
    )

    # Handle special cases
    if config.model_type == 'marian':
        from .extra.marian import generate_tokenizer_json
        tokenizer_json = generate_tokenizer_json(model_id, tokenizer)

        with open(os.path.join(output_model_folder, 'tokenizer.json'), 'w', encoding='utf-8') as fp:
            json.dump(tokenizer_json, fp, indent=4)

    elif config.model_type == 'esm':
        from .extra.esm import generate_fast_tokenizer
        fast_tokenizer = generate_fast_tokenizer(tokenizer)
        fast_tokenizer.save(os.path.join(output_model_folder, 'tokenizer.json'))

    elif config.model_type == 'whisper':
        if conv_args.output_attentions:
            from .extra.whisper import get_main_export_kwargs

            export_kwargs.update(
                **get_main_export_kwargs(config, "automatic-speech-recognition")
            )

    elif config.model_type in ('wav2vec2', 'hubert'):
        if tokenizer is not None:
            from .extra.wav2vec2 import generate_tokenizer_json
            tokenizer_json = generate_tokenizer_json(tokenizer)

            with open(os.path.join(output_model_folder, 'tokenizer.json'), 'w', encoding='utf-8') as fp:
                json.dump(tokenizer_json, fp, indent=4)

    elif config.model_type == 'speecht5':
        # TODO allow user to specify vocoder path
        export_kwargs["model_kwargs"] = {"vocoder": "microsoft/speecht5_hifigan"}

        if tokenizer is not None:
            from .extra.speecht5 import generate_tokenizer_json
            tokenizer_json = generate_tokenizer_json(tokenizer)

            with open(os.path.join(output_model_folder, 'tokenizer.json'), 'w', encoding='utf-8') as fp:
                json.dump(tokenizer_json, fp, indent=4)

    elif config.model_type == 'owlvit':
        # Override default batch size to 1, needed because non-maximum suppression is performed for exporting.
        # For more information, see https://github.com/huggingface/optimum/blob/e3b7efb1257c011db907ef40ab340e795cc5684c/optimum/exporters/onnx/model_configs.py#L1028-L1032
        export_kwargs['batch_size'] = 1

    else:
        pass  # TODO

    # Step 1. convert huggingface model to onnx
    if config.model_type == 'clip' and conv_args.split_modalities:
        # Handle special case for exporting text and vision models separately
        from .extra.clip import CLIPTextModelWithProjectionOnnxConfig, CLIPVisionModelWithProjectionOnnxConfig
        from transformers.models.clip import CLIPTextModelWithProjection, CLIPVisionModelWithProjection

        text_model = CLIPTextModelWithProjection.from_pretrained(model_id)
        vision_model = CLIPVisionModelWithProjection.from_pretrained(model_id)

        export_models(
            models_and_onnx_configs={
                "text_model": (text_model, CLIPTextModelWithProjectionOnnxConfig(text_model.config)),
                "vision_model": (vision_model, CLIPVisionModelWithProjectionOnnxConfig(vision_model.config)),
            },
            output_dir=output_model_folder,
            opset=conv_args.opset,
            device=conv_args.device,
        )

<<<<<<< HEAD
    elif config.model_type == 'siglip' and conv_args.split_modalities:
        # Handle special case for exporting text and vision models separately
        from .extra.siglip import SiglipTextModelOnnxConfig, SiglipVisionModelOnnxConfig
        from transformers.models.siglip import SiglipTextModel, SiglipVisionModel

        text_model = SiglipTextModel.from_pretrained(model_id)
        vision_model = SiglipVisionModel.from_pretrained(model_id)

        export_models(
            models_and_onnx_configs={
                "text_model": (text_model, SiglipTextModelOnnxConfig(text_model.config)),
                "vision_model": (vision_model, SiglipVisionModelOnnxConfig(vision_model.config)),
            },
            output_dir=output_model_folder,
            opset=conv_args.opset,
            device=conv_args.device,
        )
=======
    # TODO: Enable once https://github.com/huggingface/optimum/pull/1552 is merged
    # elif config.model_type == 'clap' and conv_args.split_modalities:
    #     # Handle special case for exporting text and audio models separately
    #     from .extra.clap import ClapTextModelWithProjectionOnnxConfig, ClapAudioModelWithProjectionOnnxConfig
    #     from transformers.models.clap import ClapTextModelWithProjection, ClapAudioModelWithProjection

    #     text_model = ClapTextModelWithProjection.from_pretrained(model_id)
    #     audio_model = ClapAudioModelWithProjection.from_pretrained(model_id)

    #     export_models(
    #         models_and_onnx_configs={
    #             "text_model": (text_model, ClapTextModelWithProjectionOnnxConfig(text_model.config)),
    #             "audio_model": (audio_model, ClapAudioModelWithProjectionOnnxConfig(audio_model.config)),
    #         },
    #         output_dir=output_model_folder,
    #         opset=conv_args.opset,
    #         device=conv_args.device,
    #     )

>>>>>>> 7636a1c4
    else:
        main_export(**export_kwargs)

    # Step 2. (optional, recommended) quantize the converted model for fast inference and to reduce model size.
    if conv_args.quantize:
        # Update quantize config with model specific defaults
        quantize_config = MODEL_SPECIFIC_QUANTIZE_PARAMS.get(
            config.model_type, DEFAULT_QUANTIZE_PARAMS)

        # Update if user specified values
        if conv_args.per_channel is not None:
            quantize_config['per_channel'] = conv_args.per_channel

        if conv_args.reduce_range is not None:
            quantize_config['reduce_range'] = conv_args.reduce_range

        quantize([
            os.path.join(output_model_folder, x)
            for x in os.listdir(output_model_folder)
            if x.endswith('.onnx') and not x.endswith('_quantized.onnx')
        ], **quantize_config)

    # Step 3. Move .onnx files to the 'onnx' subfolder
    os.makedirs(os.path.join(output_model_folder, 'onnx'), exist_ok=True)
    for file in os.listdir(output_model_folder):
        if file.endswith(('.onnx', '.onnx_data')):
            shutil.move(os.path.join(output_model_folder, file),
                        os.path.join(output_model_folder, 'onnx', file))

    # Step 4. Update the generation config if necessary
    if config.model_type == 'whisper':
        from transformers import GenerationConfig
        from .extra.whisper import get_alignment_heads

        generation_config = GenerationConfig.from_pretrained(model_id)
        generation_config.alignment_heads = get_alignment_heads(config)
        generation_config.save_pretrained(output_model_folder)


if __name__ == '__main__':
    main()<|MERGE_RESOLUTION|>--- conflicted
+++ resolved
@@ -373,7 +373,6 @@
             device=conv_args.device,
         )
 
-<<<<<<< HEAD
     elif config.model_type == 'siglip' and conv_args.split_modalities:
         # Handle special case for exporting text and vision models separately
         from .extra.siglip import SiglipTextModelOnnxConfig, SiglipVisionModelOnnxConfig
@@ -391,7 +390,7 @@
             opset=conv_args.opset,
             device=conv_args.device,
         )
-=======
+
     # TODO: Enable once https://github.com/huggingface/optimum/pull/1552 is merged
     # elif config.model_type == 'clap' and conv_args.split_modalities:
     #     # Handle special case for exporting text and audio models separately
@@ -411,7 +410,6 @@
     #         device=conv_args.device,
     #     )
 
->>>>>>> 7636a1c4
     else:
         main_export(**export_kwargs)
 
